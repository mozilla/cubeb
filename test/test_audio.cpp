/*
 * Copyright © 2013 Sebastien Alaiwan <sebastien.alaiwan@gmail.com>
 *
 * This program is made available under an ISC-style license.  See the
 * accompanying file LICENSE for details.
 */

/* libcubeb api/function exhaustive test. Plays a series of tones in different
 * conditions. */
#ifdef NDEBUG
#undef NDEBUG
#endif
#define _XOPEN_SOURCE 600
#include <stdio.h>
#include <stdlib.h>
#include <math.h>
#include <assert.h>
#include <string.h>

#include "cubeb/cubeb.h"
#include "common.h"
#ifdef CUBEB_GECKO_BUILD
#include "TestHarness.h"
#endif

#define MAX_NUM_CHANNELS 32

#if !defined(M_PI)
#define M_PI 3.14159265358979323846
#endif

#define NELEMS(x) ((int) (sizeof(x) / sizeof(x[0])))
#define VOLUME 0.2

float get_frequency(int channel_index)
{
  return 220.0f * (channel_index+1);
}

/* store the phase of the generated waveform */
typedef struct {
  int num_channels;
  float phase[MAX_NUM_CHANNELS];
  float sample_rate;
} synth_state;

synth_state* synth_create(int num_channels, float sample_rate)
{
  synth_state* synth = (synth_state *) malloc(sizeof(synth_state));
  if (!synth)
    return NULL;
  for(int i=0;i < MAX_NUM_CHANNELS;++i)
    synth->phase[i] = 0.0f;
  synth->num_channels = num_channels;
  synth->sample_rate = sample_rate;
  return synth;
}

void synth_destroy(synth_state* synth)
{
  free(synth);
}

void synth_run_float(synth_state* synth, float* audiobuffer, long nframes)
{
  for(int c=0;c < synth->num_channels;++c) {
    float freq = get_frequency(c);
    float phase_inc = 2.0 * M_PI * freq / synth->sample_rate;
    for(long n=0;n < nframes;++n) {
      audiobuffer[n*synth->num_channels+c] = sin(synth->phase[c]) * VOLUME;
      synth->phase[c] += phase_inc;
    }
  }
}

long data_cb_float(cubeb_stream *stream, void *user, void * inputbuffer, void *outputbuffer, long nframes)
{
  synth_state *synth = (synth_state *)user;
  synth_run_float(synth, (float*)outputbuffer, nframes);
  return nframes;
}

void synth_run_16bit(synth_state* synth, short* audiobuffer, long nframes)
{
  for(int c=0;c < synth->num_channels;++c) {
    float freq = get_frequency(c);
    float phase_inc = 2.0 * M_PI * freq / synth->sample_rate;
    for(long n=0;n < nframes;++n) {
      audiobuffer[n*synth->num_channels+c] = sin(synth->phase[c]) * VOLUME * 32767.0f;
      synth->phase[c] += phase_inc;
    }
  }
}

long data_cb_short(cubeb_stream *stream, void *user, void * inputbuffer, void *outputbuffer, long nframes)
{
  synth_state *synth = (synth_state *)user;
  synth_run_16bit(synth, (short*)outputbuffer, nframes);
  return nframes;
}

void state_cb(cubeb_stream *stream, void *user, cubeb_state state)
{
}

/* Our android backends don't support float, only int16. */
int supports_float32(const char* backend_id)
{
  return (strcmp(backend_id, "opensl") != 0 &&
          strcmp(backend_id, "audiotrack") != 0);
}

/* The WASAPI backend only supports float. */
int supports_int16(const char* backend_id)
{
  return strcmp(backend_id, "wasapi") != 0;
}

/* Some backends don't have code to deal with more than mono or stereo. */
int supports_channel_count(const char* backend_id, int nchannels)
{
  return nchannels <= 2 ||
    (strcmp(backend_id, "opensl") != 0 && strcmp(backend_id, "audiotrack") != 0);
}

int run_test(int num_channels, int sampling_rate, int is_float)
{
  int r = CUBEB_OK;

  cubeb *ctx = NULL;
  synth_state* synth = NULL;
  cubeb_stream *stream = NULL;
  const char * backend_id = NULL;

  r = cubeb_init(&ctx, "Cubeb audio test: channels");
  if (r != CUBEB_OK) {
    fprintf(stderr, "Error initializing cubeb library\n");
    goto cleanup;
  }

  backend_id = cubeb_get_backend_id(ctx);

  if ((is_float && !supports_float32(backend_id)) ||
      (!is_float && !supports_int16(backend_id)) ||
      !supports_channel_count(backend_id, num_channels)) {
    /* don't treat this as a test failure. */
    goto cleanup;
  }

  fprintf(stderr, "Testing %d channel(s), %d Hz, %s (%s)\n", num_channels, sampling_rate, is_float ? "float" : "short", cubeb_get_backend_id(ctx));

  cubeb_stream_params params;
  params.format = is_float ? CUBEB_SAMPLE_FLOAT32NE : CUBEB_SAMPLE_S16NE;
  params.rate = sampling_rate;
  params.channels = num_channels;

  synth = synth_create(params.channels, params.rate);
  if (synth == NULL) {
    fprintf(stderr, "Out of memory\n");
    goto cleanup;
  }

  r = cubeb_stream_init(ctx, &stream, "test tone", NULL, &params,
                        100, is_float ? data_cb_float : data_cb_short, state_cb, synth);
  if (r != CUBEB_OK) {
    fprintf(stderr, "Error initializing cubeb stream: %d\n", r);
    goto cleanup;
  }

  cubeb_stream_start(stream);
  delay(200);
  cubeb_stream_stop(stream);

cleanup:
  cubeb_stream_destroy(stream);
  cubeb_destroy(ctx);
  synth_destroy(synth);

  return r;
}

int run_panning_volume_test(int is_float)
{
  int r = CUBEB_OK;

  cubeb *ctx = NULL;
  synth_state* synth = NULL;
  cubeb_stream *stream = NULL;
  const char * backend_id = NULL;

  r = cubeb_init(&ctx, "Cubeb audio test");
  if (r != CUBEB_OK) {
    fprintf(stderr, "Error initializing cubeb library\n");
    goto cleanup;
  }
  backend_id = cubeb_get_backend_id(ctx);

  if ((is_float && !supports_float32(backend_id)) ||
      (!is_float && !supports_int16(backend_id))) {
    /* don't treat this as a test failure. */
    goto cleanup;
  }

  cubeb_stream_params params;
  params.format = is_float ? CUBEB_SAMPLE_FLOAT32NE : CUBEB_SAMPLE_S16NE;
  params.rate = 44100;
  params.channels = 2;

  synth = synth_create(params.channels, params.rate);
  if (synth == NULL) {
    fprintf(stderr, "Out of memory\n");
    goto cleanup;
  }

<<<<<<< HEAD
  r = cubeb_stream_init(ctx, &stream, "test tone", params,
                        100, is_float ? data_cb_float : data_cb_short, state_cb, synth);
=======
  r = cubeb_stream_init(ctx, &stream, "test tone", NULL, &params,
                        100, data_cb_short, state_cb, synth);
>>>>>>> 47d5237e
  if (r != CUBEB_OK) {
    fprintf(stderr, "Error initializing cubeb stream: %d\n", r);
    goto cleanup;
  }

  fprintf(stderr, "Testing: volume\n");
  for(int i=0;i <= 4; ++i)
  {
    fprintf(stderr, "Volume: %d%%\n", i*25);

    cubeb_stream_set_volume(stream, i/4.0f);
    cubeb_stream_start(stream);
    delay(400);
    cubeb_stream_stop(stream);
    delay(100);
  }

  fprintf(stderr, "Testing: panning\n");
  for(int i=-4;i <= 4; ++i)
  {
    fprintf(stderr, "Panning: %.2f%%\n", i/4.0f);

    cubeb_stream_set_panning(stream, i/4.0f);
    cubeb_stream_start(stream);
    delay(400);
    cubeb_stream_stop(stream);
    delay(100);
  }

cleanup:
  cubeb_stream_destroy(stream);
  cubeb_destroy(ctx);
  synth_destroy(synth);

  return r;
}

void run_channel_rate_test()
{
  int channel_values[] = {
    1,
    2,
    3,
    4,
    6,
  };

  int freq_values[] = {
    16000,
    24000,
    44100,
    48000,
  };

  for(int j = 0; j < NELEMS(channel_values); ++j) {
    for(int i = 0; i < NELEMS(freq_values); ++i) {
      assert(channel_values[j] < MAX_NUM_CHANNELS);
      fprintf(stderr, "--------------------------\n");
      assert(run_test(channel_values[j], freq_values[i], 0) == CUBEB_OK);
      assert(run_test(channel_values[j], freq_values[i], 1) == CUBEB_OK);
    }
  }
}


int main(int argc, char *argv[])
{
#ifdef CUBEB_GECKO_BUILD
  ScopedXPCOM xpcom("test_audio");
#endif

  assert(run_panning_volume_test(0) == CUBEB_OK);
  assert(run_panning_volume_test(1) == CUBEB_OK);
  run_channel_rate_test();

  return CUBEB_OK;
}<|MERGE_RESOLUTION|>--- conflicted
+++ resolved
@@ -212,13 +212,8 @@
     goto cleanup;
   }
 
-<<<<<<< HEAD
-  r = cubeb_stream_init(ctx, &stream, "test tone", params,
+  r = cubeb_stream_init(ctx, &stream, "test tone", NULL, &params,
                         100, is_float ? data_cb_float : data_cb_short, state_cb, synth);
-=======
-  r = cubeb_stream_init(ctx, &stream, "test tone", NULL, &params,
-                        100, data_cb_short, state_cb, synth);
->>>>>>> 47d5237e
   if (r != CUBEB_OK) {
     fprintf(stderr, "Error initializing cubeb stream: %d\n", r);
     goto cleanup;
