--- conflicted
+++ resolved
@@ -9,11 +9,7 @@
       BUILD_TYPE: ${{ matrix.type }}
     strategy:
       matrix:
-<<<<<<< HEAD
         os: [ubuntu-24.04, windows-2025, macos-13, macos-14]
-=======
-        os: [ubuntu-24.04, windows-2019, macos-13, macos-14]
->>>>>>> 78ee5f0e
         type: [Release, Debug]
 
     steps:
@@ -22,19 +18,11 @@
         submodules: true
 
     - name: Install Dependencies (Linux)
-<<<<<<< HEAD
-      run: sudo apt-get update && sudo apt-get install libpulse-dev pulseaudio pipewire-pulse
-      if: matrix.os == 'ubuntu-24.04'
-
-    - name: Start Sound Server (Linux)
-      run: pulseaudio -D --start
-=======
       run: sudo apt-get update && sudo apt-get install libpulse-dev pulseaudio
       if: matrix.os == 'ubuntu-24.04'
 
     - name: Start Sound Server (Linux)
       run: pulseaudio -D --start --exit-idle-time=-1
->>>>>>> 78ee5f0e
       if: matrix.os == 'ubuntu-24.04'
 
     - name: Install virtual audio devices (Windows)
